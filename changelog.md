--- conflicted
+++ resolved
@@ -1,11 +1,8 @@
 * 3.16.3
   * Fix specs for `delete_topics`.
   * Ensure that partition worker process is alive before returning it.
-<<<<<<< HEAD
   * Update kafka_protocol from 4.0.1 to 4.0.3 in rebar.lock file.
-=======
   * Make consumer 'isolation_level' configurable.
->>>>>>> c2fdf86c
 * 3.16.2
   * Update kafka_protocol from 4.0.1 to 4.0.3.
     Prior to this change the actual time spent in establishing a
