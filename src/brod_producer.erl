%%%
%%%   Copyright (c) 2014-2017, Klarna AB
%%%
%%%   Licensed under the Apache License, Version 2.0 (the "License");
%%%   you may not use this file except in compliance with the License.
%%%   You may obtain a copy of the License at
%%%
%%%       http://www.apache.org/licenses/LICENSE-2.0
%%%
%%%   Unless required by applicable law or agreed to in writing, software
%%%   distributed under the License is distributed on an "AS IS" BASIS,
%%%   WITHOUT WARRANTIES OR CONDITIONS OF ANY KIND, either express or implied.
%%%   See the License for the specific language governing permissions and
%%%   limitations under the License.
%%%

-module(brod_producer).
-behaviour(gen_server).

-export([ start_link/4
        , produce/3
        , stop/1
        , sync_produce_request/2
        ]).

-export([ code_change/3
        , handle_call/3
        , handle_cast/2
        , handle_info/2
        , init/1
        , terminate/2
        ]).

-include("brod_int.hrl").

%% default number of messages in buffer before block callers
-define(DEFAULT_PARITION_BUFFER_LIMIT, 512).
%% default number of message sets sent on wire before block waiting for acks
-define(DEFAULT_PARITION_ONWIRE_LIMIT, 1).
%% by default, send max 1 MB of data in one batch (message set)
-define(DEFAULT_MAX_BATCH_SIZE, 1048576).
%% by default, require acks from all ISR
-define(DEFAULT_REQUIRED_ACKS, -1).
%% by default, leader should wait 10 seconds for replicas to ack
-define(DEFAULT_ACK_TIMEOUT, 10000).
%% by default, brod_producer will sleep for 0.5 second before trying to send
%% buffered messages again upon receiving a error from kafka
-define(DEFAULT_RETRY_BACKOFF_MS, 500).
%% by default, brod_producer will try to retry 3 times before crashing
-define(DEFAULT_MAX_RETRIES, 3).
%% by default, no compression
-define(DEFAULT_COMPRESSION, no_compression).
%% by default, only compress if batch size is >= 1k
-define(DEFAULT_MIN_COMPRESSION_BATCH_SIZE, 1024).
%% by default, messages never linger around in buffer
%% should be sent immediately when onwire-limit allows
-define(DEFAULT_MAX_LINGER_MS, 0).
%% by default, messages never linger around in buffer
-define(DEFAULT_MAX_LINGER_COUNT, 0).

-define(RETRY_MSG, retry).
-define(DELAYED_SEND_MSG(REF), {delayed_send, REF}).

-define(config(Key, Default), proplists:get_value(Key, Config, Default)).

-type milli_sec() :: non_neg_integer().
-type delay_send_ref() :: ?undef | {timer:tref(), reference()}.

-record(state,
        { client_pid        :: pid()
        , topic             :: brod:topic()
        , partition         :: brod:partition()
        , sock_pid          :: pid()
        , sock_mref         :: reference()
        , buffer            :: brod_producer_buffer:buf()
        , retry_backoff_ms  :: non_neg_integer()
        , retry_tref        :: timer:tref()
        , delay_send_ref    :: delay_send_ref()
        }).

%%%_* APIs =====================================================================

%% @doc Start (link) a partition producer.
%% Possible configs:
%%   required_acks (optional, default = -1):
%%     How many acknowledgements the kafka broker should receive from the
%%     clustered replicas before acking producer.
%%       0: the broker will not send any response
%%          (this is the only case where the broker will not reply to a request)
%%       1: The leader will wait the data is written to the local log before
%%          sending a response.
%%      -1: If it is -1 the broker will block until the message is committed by
%%          all in sync replicas before acking.
%%   ack_timeout (optional, default = 10000 ms):
%%     Maximum time in milliseconds the broker can await the receipt of the
%%     number of acknowledgements in RequiredAcks. The timeout is not an exact
%%     limit on the request time for a few reasons: (1) it does not include
%%     network latency, (2) the timer begins at the beginning of the processing
%%     of this request so if many requests are queued due to broker overload
%%     that wait time will not be included, (3) kafka leader will not terminate
%%     a local write so if the local write time exceeds this timeout it will
%%     not be respected.
%%   partition_buffer_limit(optional, default = 256):
%%     How many requests (per-partition) can be buffered without blocking the
%%     caller. The callers are released (by receiving the
%%     'brod_produce_req_buffered' reply) once the request is taken into buffer
%%     and after the request has been put on wire, then the caller may expect
%%     a reply 'brod_produce_req_acked' when the request is accepted by kafka.
%%   partition_onwire_limit(optional, default = 1):
%%     How many message sets (per-partition) can be sent to kafka broker
%%     asynchronously before receiving ACKs from broker.
%%     NOTE: setting a number greater than 1 may cause messages being persisted
%%           in an order different from the order they were produced.
%%   max_batch_size (in bytes, optional, default = 1M):
%%     In case callers are producing faster than brokers can handle (or
%%     congestion on wire), try to accumulate small requests into batches
%%     as much as possible but not exceeding max_batch_size.
%%     OBS: If compression is enabled, care should be taken when picking
%%          the max batch size, because a compressed batch will be produced
%%          as one message and this message might be larger than
%%          'max.message.bytes' in kafka config (or topic config)
%%   max_retries (optional, default = 3):
%%     If {max_retries, N} is given, the producer retry produce request for
%%     N times before crashing in case of failures like socket being shut down
%%     or exceptions received in produce response from kafka.
%%     The special value N = -1 means 'retry indefinitely'
%%   retry_backoff_ms (optional, default = 500);
%%     Time in milli-seconds to sleep before retry the failed produce request.
%%   compression (optional, default = no_compression):
%%     'gzip' or 'snappy' to enable compression
%%   min_compression_batch_size (in bytes, optional, default = 1K):
%%     Only try to compress when batch size is greater than this value.
%%   max_linger_ms(optional, default = 0):
%%     Messages are allowed to 'linger' in buffer for this amount of
%%     milli-seconds before being sent.
%%     Definition of 'linger': A message is in 'linger' state when it is allowed
%%     to be sent on-wire, but chosen not to (for better batching).
%%     The default value is 0 for 2 reasons:
%%     1. Backward compatibility (for 2.x releases)
%%     2. Not to surprise `brod:produce_sync' callers
%%   max_linger_count(optional, default = 0):
%%     At most this amount (count not size) of messages are allowed to 'linger'
%%     in buffer. Messages will be sent regardless of 'linger' age when this
%%     threshold is hit.
%%     NOTE: It does not make sense to have this value set larger than
%%           `partition_buffer_limit'
%% @end
-spec start_link(pid(), brod:topic(),
                 brod:partition(), brod:producer_config()) -> {ok, pid()}.
start_link(ClientPid, Topic, Partition, Config) ->
  gen_server:start_link(?MODULE, {ClientPid, Topic, Partition, Config}, []).

%% @doc Produce a message to partition asynchronizely.
%% The call is blocked until the request has been buffered in producer worker
%% The function returns a call reference of type brod:brod_call_ref() to the
%% caller so the caller can used it to expect (match) a brod_produce_req_acked
%% message after the produce request has been acked by configured number of
%% replicas in kafka cluster.
%% @end
-spec produce(pid(), brod:key(), brod:value()) ->
        {ok, brod:brod_call_ref()} | {error, any()}.
produce(Pid, Key, Value) ->
  CallRef = #brod_call_ref{ caller = self()
                          , callee = Pid
                          , ref    = Mref = erlang:monitor(process, Pid)
                          },
  Pid ! {produce, CallRef, Key, Value},
  receive
    #brod_produce_reply{ call_ref = #brod_call_ref{ ref = Mref }
                       , result   = brod_produce_req_buffered
                       } ->
      erlang:demonitor(Mref, [flush]),
      {ok, CallRef};
    {'DOWN', Mref, process, _Pid, Reason} ->
      {error, {producer_down, Reason}}
  end.

%% @doc Block calling process until it receives ExpectedReply.
%%      The caller pid of this function must be the caller of produce/3
%%      in which the call reference was created.
%% @end
-spec sync_produce_request(brod_produce_reply(), infinity | timer:time()) ->
        ok | {error, {producer_down, any()}}.
sync_produce_request(#brod_produce_reply{call_ref = CallRef} = ExpectedReply,
                     Timeout) ->
  #brod_call_ref{ caller = Caller
                , callee = Callee
                } = CallRef,
  Caller = self(), %% assert
  Mref = erlang:monitor(process, Callee),
  receive
    ExpectedReply ->
      erlang:demonitor(Mref, [flush]),
      ok;
    {'DOWN', Mref, process, _Pid, Reason} ->
      {error, {producer_down, Reason}}
  after
    Timeout ->
      {error, timeout}
  end.

-spec stop(pid()) -> ok.
stop(Pid) -> ok = gen_server:call(Pid, stop).

%%%_* gen_server callbacks =====================================================

init({ClientPid, Topic, Partition, Config}) ->
  BufferLimit = ?config(partition_buffer_limit, ?DEFAULT_PARITION_BUFFER_LIMIT),
  OnWireLimit = ?config(partition_onwire_limit, ?DEFAULT_PARITION_ONWIRE_LIMIT),
  MaxBatchSize = ?config(max_batch_size, ?DEFAULT_MAX_BATCH_SIZE),
  MaxRetries = ?config(max_retries, ?DEFAULT_MAX_RETRIES),
  RetryBackoffMs = ?config(retry_backoff_ms, ?DEFAULT_RETRY_BACKOFF_MS),
  RequiredAcks = ?config(required_acks, ?DEFAULT_REQUIRED_ACKS),
  AckTimeout = ?config(ack_timeout, ?DEFAULT_ACK_TIMEOUT),
  Compression = ?config(compression, ?DEFAULT_COMPRESSION),
  MinCompressBatchSize = ?config(min_compression_batch_size,
                                 ?DEFAULT_MIN_COMPRESSION_BATCH_SIZE),
  MaxLingerMs = ?config(max_linger_ms, ?DEFAULT_MAX_LINGER_MS),
  MaxLingerCount = ?config(max_linger_count, ?DEFAULT_MAX_LINGER_COUNT),
  MaybeCompress =
    fun(KafkaKvList) ->
      case Compression =/= no_compression andalso
           brod_utils:bytes(KafkaKvList) >= MinCompressBatchSize of
        true  -> Compression;
        false -> no_compression
      end
    end,
  SendFun =
    fun(SockPid, KafkaKvList) ->
        Vsn = 0, %% TODO pick version
        ProduceRequest =
          kpro:produce_request(Vsn, Topic, Partition, KafkaKvList,
                               RequiredAcks, AckTimeout,
                               MaybeCompress(KafkaKvList)),
        sock_send(SockPid, ProduceRequest)
    end,
  Buffer = brod_producer_buffer:new(BufferLimit, OnWireLimit, MaxBatchSize,
                                    MaxRetries, MaxLingerMs, MaxLingerCount,
                                    SendFun),
  State = #state{ client_pid       = ClientPid
                , topic            = Topic
                , partition        = Partition
                , buffer           = Buffer
                , retry_backoff_ms = RetryBackoffMs
                , sock_pid         = ?undef
                },
  %% Register self() to client.
  ok = brod_client:register_producer(ClientPid, Topic, Partition),
  {ok, State}.

handle_info(?DELAYED_SEND_MSG(MsgRef),
            #state{delay_send_ref = {_Tref, MsgRef}} = State0) ->
  State1 = State0#state{delay_send_ref = ?undef},
  {ok, State} = maybe_produce(State1),
  {noreply, State};
handle_info(?DELAYED_SEND_MSG(_MsgRef), #state{} = State) ->
  %% stale delay-send timer expiration, discard
  {noreply, State};
handle_info(?RETRY_MSG, #state{} = State0) ->
  State1 = State0#state{retry_tref = ?undef},
  {ok, State2} = maybe_reinit_socket(State1),
  %% For retry-interval deterministic, produce regardless of socket state.
  %% In case it has failed to find a new socket in maybe_reinit_socket/1
  %% the produce call should fail immediately with {error, no_leader}
  %% and a new retry should be scheduled (if not reached max_retries yet)
  {ok, State} = maybe_produce(State2),
  {noreply, State};
handle_info({'DOWN', _MonitorRef, process, Pid, Reason},
            #state{sock_pid = Pid, buffer = Buffer0} = State) ->
  case brod_producer_buffer:is_empty(Buffer0) of
    true ->
      %% no socket restart in case of empty request buffer
      {noreply, State#state{sock_pid = ?undef}};
    false ->
      %% put sent requests back to buffer immediately after socket down
      %% to fail fast if retry is not allowed (reaching max_retries).
      {ok, Buffer} = brod_producer_buffer:nack_all(Buffer0, Reason),
      {ok, NewState} = schedule_retry(State#state{buffer = Buffer}),
      {noreply, NewState#state{sock_pid = ?undef}}
  end;
handle_info({produce, CallRef, Key, Value}, #state{} = State) ->
  handle_produce(CallRef, Key, Value, State);
handle_info({msg, Pid, #kpro_rsp{ tag     = produce_response
                                , corr_id = CorrId
                                , msg     = Rsp
                                }},
            #state{ sock_pid = Pid
                  , buffer   = Buffer
                  } = State) ->
  [TopicRsp] = kpro:find(responses, Rsp),
  Topic = kpro:find(topic, TopicRsp),
  [PartitionRsp] = kpro:find(partition_responses, TopicRsp),
  Partition = kpro:find(partition, PartitionRsp),
  ErrorCode = kpro:find(error_code, PartitionRsp),
  Offset = kpro:find(base_offset, PartitionRsp),
  Topic = State#state.topic, %% assert
  Partition = State#state.partition, %% assert
  {ok, NewState} =
    case ?IS_ERROR(ErrorCode) of
      true ->
        _ = log_error_code(Topic, Partition, Offset, ErrorCode),
        Error = {produce_response_error, Topic, Partition,
                 Offset, ErrorCode},
        is_retriable(ErrorCode) orelse exit({not_retriable, Error}),
        case brod_producer_buffer:nack(Buffer, CorrId, Error) of
          {ok, NewBuffer}  ->
            schedule_retry(State#state{buffer = NewBuffer});
          {error, CorrIdExpected} ->
            _ = log_discarded_corr_id(CorrId, CorrIdExpected),
            maybe_produce(State)
        end;
      false ->
        case brod_producer_buffer:ack(Buffer, CorrId) of
          {ok, NewBuffer}  ->
            maybe_produce(State#state{buffer = NewBuffer});
          {error, CorrIdExpected} ->
            _ = log_discarded_corr_id(CorrId, CorrIdExpected),
            maybe_produce(State)
        end
    end,
  {noreply, NewState};
handle_info(_Info, #state{} = State) ->
  {noreply, State}.

handle_call(stop, _From, #state{} = State) ->
  {stop, normal, ok, State};
handle_call(_Call, _From, #state{} = State) ->
  {reply, {error, {unsupported_call, _Call}}, State}.

handle_cast(_Cast, #state{} = State) ->
  {noreply, State}.

code_change(_OldVsn, #state{} = State, _Extra) ->
  {ok, State}.

terminate(_Reason, _State) ->
  ok.

%%%_* Internal Functions =======================================================

%% @private
-spec log_error_code(topic(), partition(), offset(), kafka_error_code()) -> _.
log_error_code(Topic, Partition, Offset, ErrorCode) ->
  brod_utils:log(error,
                 "Error in produce response\n"
                 "Topic: ~s Partition: ~B Offset: ~B Error: ~p",
                 [Topic, Partition, Offset, ErrorCode]).

%% @private
-spec log_discarded_corr_id(corr_id(), none | corr_id()) -> _.
log_discarded_corr_id(CorrIdReceived, CorrIdExpected) ->
  brod_utils:log(warning,
                 "Correlation ID discarded:~p, expecting: ~p",
                 [CorrIdReceived, CorrIdExpected]).

%% @private
handle_produce(CallRef, Key, Value,
               #state{retry_tref = Ref} = State) when is_reference(Ref) ->
  %% pending on retry, add to buffer regardless of socket state
  do_handle_produce(CallRef, Key, Value, State);
handle_produce(CallRef, Key, Value,
               #state{sock_pid = Pid} = State) when is_pid(Pid) ->
  %% Socket is alive, add to buffer, and try send produce request
  do_handle_produce(CallRef, Key, Value, State);
handle_produce(CallRef, Key, Value, #state{} = State) ->
  %% this is the first request after fresh start/restart or socket death
  {ok, NewState} = maybe_reinit_socket(State),
  do_handle_produce(CallRef, Key, Value, NewState).

%% @private
do_handle_produce(CallRef, Key, Value, #state{buffer = Buffer} = State) ->
  {ok, NewBuffer} = brod_producer_buffer:add(Buffer, CallRef, Key, Value),
  State1 = State#state{buffer = NewBuffer},
  {ok, NewState} = maybe_produce(State1),
  {noreply, NewState}.

%% @private
-spec maybe_reinit_socket(#state{}) -> #state{}.
maybe_reinit_socket(#state{ client_pid = ClientPid
                          , sock_pid   = OldSockPid
                          , sock_mref  = OldSockMref
                          , topic      = Topic
                          , partition  = Partition
                          , buffer     = Buffer0
                          } = State) ->
  %% Lookup, or maybe (re-)establish a connection to partition leader
  case brod_client:get_leader_connection(ClientPid, Topic, Partition) of
    {ok, OldSockPid} ->
      %% Still the old socket
      {ok, State};
    {ok, SockPid} ->
      ok = maybe_demonitor(OldSockMref),
      SockMref = erlang:monitor(process, SockPid),
      %% Make sure the sent but not acked ones are put back to buffer
      {ok, Buffer} = brod_producer_buffer:nack_all(Buffer0, new_leader),
      {ok, State#state{ sock_pid  = SockPid
                      , sock_mref = SockMref
                      , buffer    = Buffer
                      }};
    {error, Reason} ->
      ok = maybe_demonitor(OldSockMref),
      %% Make sure the sent but not acked ones are put back to buffer
      {ok, Buffer} = brod_producer_buffer:nack_all(Buffer0, no_leader),
      brod_utils:log(warning, "Failed to (re)init socket, reason:\n~p",
                     [Reason]),
      {ok, State#state{ sock_pid  = ?undef
                      , sock_mref = ?undef
                      , buffer    = Buffer
                      }}
  end.

%% @private
maybe_produce(#state{retry_tref = Ref} = State) when is_reference(Ref) ->
  %% pending on retry after failure
  {ok, State};
maybe_produce(#state{ buffer = Buffer0
                    , sock_pid = SockPid
                    , delay_send_ref = DelaySendRef0
                    } = State) ->
  _ = cancel_delay_send_timer(DelaySendRef0),
  case brod_producer_buffer:maybe_send(Buffer0, SockPid) of
    {ok, Buffer} ->
      %% One or more produce requests are sent;
      %% Or no more message left to send;
      %% Or it has hit `partition_onwire_limit', pending on reply from kafka
      {ok, State#state{buffer = Buffer}};
    {{delay, Timeout}, Buffer} ->
      %% Keep the messages in buffer for better batching
      DelaySendRef = start_delay_send_timer(Timeout),
      NewState = State#state{ buffer         = Buffer
                            , delay_send_ref = DelaySendRef
                            },
      {ok, NewState};
    {retry, Buffer} ->
      %% Failed to send, e.g. due to socket error, retry later
      schedule_retry(State#state{buffer = Buffer})
  end.

%% @private Start delay send timer.
-spec start_delay_send_timer(milli_sec()) -> delay_send_ref().
start_delay_send_timer(Timeout) ->
  MsgRef = make_ref(),
  TRef = erlang:send_after(Timeout, self(), ?DELAYED_SEND_MSG(MsgRef)),
  {TRef, MsgRef}.

%% @private Ensure delay send timer is canceled.
%% But not flushing the possibly already sent (stale) message
%% Stale message should be discarded in handle_info
%% @end
-spec cancel_delay_send_timer(delay_send_ref()) -> _.
cancel_delay_send_timer(?undef) -> ok;
cancel_delay_send_timer({Tref, _Msg}) -> _ = erlang:cancel_timer(Tref).

%% @private
maybe_demonitor(?undef) ->
  ok;
maybe_demonitor(Mref) ->
  true = erlang:demonitor(Mref, [flush]),
  ok.

%% @private
schedule_retry(#state{ retry_tref = ?undef
                     , retry_backoff_ms = Timeout
                     } = State) ->
  TRef = erlang:send_after(Timeout, self(), ?RETRY_MSG),
  {ok, State#state{retry_tref = TRef}};
schedule_retry(State) ->
  %% retry timer has been already activated
  {ok, State}.

%% @private
is_retriable(EC) when EC =:= ?EC_CORRUPT_MESSAGE;
                      EC =:= ?EC_UNKNOWN_TOPIC_OR_PARTITION;
                      EC =:= ?EC_LEADER_NOT_AVAILABLE;
                      EC =:= ?EC_NOT_LEADER_FOR_PARTITION;
                      EC =:= ?EC_REQUEST_TIMED_OUT;
                      EC =:= ?EC_NOT_ENOUGH_REPLICAS;
                      EC =:= ?EC_NOT_ENOUGH_REPLICAS_AFTER_APPEND ->
  true;
is_retriable(_) ->
  false.

<<<<<<< HEAD
%% @private
-spec sock_send(?undef | pid(), kpro:req()) ->
        ok | {ok, corr_id()} | {error, any()}.
sock_send(?undef, _KafkaReq) -> {error, no_leader};
=======
-spec sock_send(?undef | pid(), kpro_ProduceRequest()) ->
        ok | {ok, brod:corr_id()} | {error, any()}.
sock_send(?undef, _KafkaReq) -> {error, sock_down};
>>>>>>> cfcc63b8
sock_send(SockPid, KafkaReq) -> brod_sock:request_async(SockPid, KafkaReq).

%%%_* Emacs ====================================================================
%%% Local Variables:
%%% allout-layout: t
%%% erlang-indent-level: 2
%%% End:<|MERGE_RESOLUTION|>--- conflicted
+++ resolved
@@ -30,6 +30,8 @@
         , init/1
         , terminate/2
         ]).
+
+-export_type([ config/0 ]).
 
 -include("brod_int.hrl").
 
@@ -65,11 +67,18 @@
 
 -type milli_sec() :: non_neg_integer().
 -type delay_send_ref() :: ?undef | {timer:tref(), reference()}.
+-type produce_reply() :: brod:produce_reply().
+-type topic() :: brod:topic().
+-type partition() :: brod:partition().
+-type offset() :: brod:offset().
+-type corr_id() :: brod:corr_id().
+-type config() :: proplists:proplist().
+-type call_ref() :: brod:call_ref().
 
 -record(state,
         { client_pid        :: pid()
-        , topic             :: brod:topic()
-        , partition         :: brod:partition()
+        , topic             :: topic()
+        , partition         :: partition()
         , sock_pid          :: pid()
         , sock_mref         :: reference()
         , buffer            :: brod_producer_buffer:buf()
@@ -145,20 +154,19 @@
 %%     NOTE: It does not make sense to have this value set larger than
 %%           `partition_buffer_limit'
 %% @end
--spec start_link(pid(), brod:topic(),
-                 brod:partition(), brod:producer_config()) -> {ok, pid()}.
+-spec start_link(pid(), topic(), partition(), config()) -> {ok, pid()}.
 start_link(ClientPid, Topic, Partition, Config) ->
   gen_server:start_link(?MODULE, {ClientPid, Topic, Partition, Config}, []).
 
 %% @doc Produce a message to partition asynchronizely.
 %% The call is blocked until the request has been buffered in producer worker
-%% The function returns a call reference of type brod:brod_call_ref() to the
+%% The function returns a call reference of type call_ref() to the
 %% caller so the caller can used it to expect (match) a brod_produce_req_acked
 %% message after the produce request has been acked by configured number of
 %% replicas in kafka cluster.
 %% @end
 -spec produce(pid(), brod:key(), brod:value()) ->
-        {ok, brod:brod_call_ref()} | {error, any()}.
+        {ok, call_ref()} | {error, any()}.
 produce(Pid, Key, Value) ->
   CallRef = #brod_call_ref{ caller = self()
                           , callee = Pid
@@ -179,7 +187,7 @@
 %%      The caller pid of this function must be the caller of produce/3
 %%      in which the call reference was created.
 %% @end
--spec sync_produce_request(brod_produce_reply(), infinity | timer:time()) ->
+-spec sync_produce_request(produce_reply(), infinity | timer:time()) ->
         ok | {error, {producer_down, any()}}.
 sync_produce_request(#brod_produce_reply{call_ref = CallRef} = ExpectedReply,
                      Timeout) ->
@@ -339,7 +347,7 @@
 %%%_* Internal Functions =======================================================
 
 %% @private
--spec log_error_code(topic(), partition(), offset(), kafka_error_code()) -> _.
+-spec log_error_code(topic(), partition(), offset(), brod:error_code()) -> _.
 log_error_code(Topic, Partition, Offset, ErrorCode) ->
   brod_utils:log(error,
                  "Error in produce response\n"
@@ -480,16 +488,10 @@
 is_retriable(_) ->
   false.
 
-<<<<<<< HEAD
 %% @private
 -spec sock_send(?undef | pid(), kpro:req()) ->
         ok | {ok, corr_id()} | {error, any()}.
 sock_send(?undef, _KafkaReq) -> {error, no_leader};
-=======
--spec sock_send(?undef | pid(), kpro_ProduceRequest()) ->
-        ok | {ok, brod:corr_id()} | {error, any()}.
-sock_send(?undef, _KafkaReq) -> {error, sock_down};
->>>>>>> cfcc63b8
 sock_send(SockPid, KafkaReq) -> brod_sock:request_async(SockPid, KafkaReq).
 
 %%%_* Emacs ====================================================================
